--- conflicted
+++ resolved
@@ -54,7 +54,6 @@
     "EmissionScope",
     "CalculationStatus",
     "CalculationMethod",
-<<<<<<< HEAD
     "Report",
     "ReportLock",
     "Comment",
@@ -63,13 +62,11 @@
     "WorkflowTemplate",
     "WorkflowHistory",
     "WorkflowState",
-=======
     "AuditEntry",
     "AuditSession",
     "AuditAnomaly",
     "AuditReport",
     "DataLineage",
     "AuditConfiguration",
->>>>>>> c3b6eb86
     # "AuditLog",  # Imported separately to avoid circular imports
 ]